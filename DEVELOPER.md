# Development

Below are the details to set up a development environment and run tests.

## Install
1. Clone the repository:
    ```bash
    git clone https://github.com/googleapis/genai-toolbox-llamaindex-python
    ```
<<<<<<< HEAD

1. Navigate to the repo directory:

=======
1. Navigate to the repo directory:
>>>>>>> 9ca60779
    ```bash
    cd genai-toolbox-llamaindex-python
    ```
1. Install the package in editable mode, so changes are reflected without
   reinstall:
    ```bash
    pip install -e .
    ```
1. Make code changes and contribute to the SDK's development.
<<<<<<< HEAD

=======
>>>>>>> 9ca60779
> [!TIP]
> Using `-e` option allows you to make changes to the SDK code and have
> those changes reflected immediately without reinstalling the package.

## Test
<<<<<<< HEAD

1. Navigate to the repo directory if needed:

    ```bash
    cd genai-toolbox-llamaindex-python
    ```

=======
1. Navigate to the repo directory if needed:
    ```bash
    cd genai-toolbox-llamaindex-python
    ```
>>>>>>> 9ca60779
1. Install the SDK and test dependencies:
    ```bash
    pip install -e .[test]
    ```
1. Run tests and/or contribute to the SDK's development.

    ```bash
    pytest
    ```<|MERGE_RESOLUTION|>--- conflicted
+++ resolved
@@ -7,13 +7,7 @@
     ```bash
     git clone https://github.com/googleapis/genai-toolbox-llamaindex-python
     ```
-<<<<<<< HEAD
-
 1. Navigate to the repo directory:
-
-=======
-1. Navigate to the repo directory:
->>>>>>> 9ca60779
     ```bash
     cd genai-toolbox-llamaindex-python
     ```
@@ -23,29 +17,17 @@
     pip install -e .
     ```
 1. Make code changes and contribute to the SDK's development.
-<<<<<<< HEAD
-
-=======
->>>>>>> 9ca60779
 > [!TIP]
 > Using `-e` option allows you to make changes to the SDK code and have
 > those changes reflected immediately without reinstalling the package.
 
 ## Test
-<<<<<<< HEAD
 
 1. Navigate to the repo directory if needed:
 
     ```bash
     cd genai-toolbox-llamaindex-python
     ```
-
-=======
-1. Navigate to the repo directory if needed:
-    ```bash
-    cd genai-toolbox-llamaindex-python
-    ```
->>>>>>> 9ca60779
 1. Install the SDK and test dependencies:
     ```bash
     pip install -e .[test]
