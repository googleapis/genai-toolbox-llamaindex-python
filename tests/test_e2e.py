--- conflicted
+++ resolved
@@ -112,15 +112,8 @@
         tool = await toolbox.load_tool(
             "get-row-by-id-auth",
         )
-<<<<<<< HEAD
-        auth_tool = tool.add_auth_token("my-test-auth", lambda: auth_token2)
-        # TODO: Fix error message (b/389577313)
-        with pytest.raises(ClientResponseError, match="400, message='Bad Request'"):
-            await auth_tool.acall(id="2")
-=======
         with pytest.raises(ClientResponseError, match="401, message='Unauthorized'"):
             await tool.acall(id="2")
->>>>>>> 0579679e
 
     @pytest.mark.asyncio
     async def test_run_tool_auth(self, toolbox, auth_token1):
