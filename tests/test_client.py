--- conflicted
+++ resolved
@@ -15,7 +15,6 @@
 from unittest.mock import AsyncMock, Mock, patch
 
 import pytest
-<<<<<<< HEAD
 from aiohttp import ClientSession
 
 from toolbox_llamaindex.client import ToolboxClient
@@ -43,49 +42,6 @@
             },
         }
     )
-=======
-from llama_index.core.tools import FunctionTool
-from llama_index.core.tools.types import ToolMetadata, ToolOutput
-
-from toolbox_llamaindex import ToolboxClient
-from toolbox_llamaindex.utils import ManifestSchema, ParameterSchema, ToolSchema
-
-# Sample manifest data for testing
-manifest_data = {
-    "serverVersion": "0.0.1",
-    "tools": {
-        "test_tool": ToolSchema(
-            description="This is test tool.",
-            parameters=[
-                ParameterSchema(
-                    name="param1", type="string", description="Parameter 1"
-                ),
-                ParameterSchema(
-                    name="param2", type="integer", description="Parameter 2"
-                ),
-            ],
-        ),
-        "test_tool2": ToolSchema(
-            description="This is test tool 2.",
-            parameters=[
-                ParameterSchema(
-                    name="param3", type="string", description="Parameter 3"
-                ),
-            ],
-        ),
-    },
-}
-
-
-@pytest.mark.asyncio
-async def test_close_session_success():
-    mock_session = Mock(spec=aiohttp.ClientSession)
-    client = ToolboxClient(url="test_url")
-    client._session = mock_session
-    client._should_close_session = True
-
-    await client.close()
->>>>>>> 9b71c728
 
 
 @pytest.fixture
@@ -124,7 +80,6 @@
 
 
 @pytest.mark.asyncio
-<<<<<<< HEAD
 @patch("toolbox_llamaindex.client.ClientSession")
 async def test_toolbox_client_close(MockClientSession, toolbox_client):
     MockClientSession.return_value.close = AsyncMock()
@@ -148,34 +103,10 @@
         assert not client_session.close.called
         client.__del__()
         assert not client_session.close.called
-=======
-@patch("toolbox_llamaindex.client._load_manifest")
-async def test_load_tool_manifest_success(mock_load_manifest):
-    client = ToolboxClient("https://my-toolbox.com", session=aiohttp.ClientSession())
-    mock_load_manifest.return_value = ManifestSchema(**manifest_data)
-
-    result = await client._load_tool_manifest("test_tool")
-    assert result == ManifestSchema(**manifest_data)
-    mock_load_manifest.assert_called_once_with(
-        "https://my-toolbox.com/api/tool/test_tool", client._session
-    )
-
-
-@pytest.mark.asyncio
-@patch("toolbox_llamaindex.client._load_manifest")
-async def test_load_tool_manifest_failure(mock_load_manifest):
-    client = ToolboxClient("https://my-toolbox.com", session=aiohttp.ClientSession())
-    mock_load_manifest.side_effect = Exception("Failed to load manifest")
-
-    with pytest.raises(Exception) as e:
-        await client._load_tool_manifest("test_tool")
-    assert str(e.value) == "Failed to load manifest"
->>>>>>> 9b71c728
-
-
-@pytest.mark.asyncio
-@patch("toolbox_llamaindex.client._load_manifest")
-<<<<<<< HEAD
+
+
+@pytest.mark.asyncio
+@patch("toolbox_llamaindex.client._load_manifest")
 async def test_toolbox_client_load_tool_manifest(mock_load_manifest):
     mock_load_manifest.return_value = AsyncMock(
         return_value={"tools": {"test_tool": {"description": "Test Tool Description"}}}
@@ -189,37 +120,6 @@
         mock_load_manifest.assert_called_once_with(
             "https://test-url/api/tool/test_tool", session
         )
-=======
-async def test_load_toolset_manifest_success(mock_load_manifest):
-    client = ToolboxClient("https://my-toolbox.com", session=aiohttp.ClientSession())
-    mock_load_manifest.return_value = ManifestSchema(**manifest_data)
-
-    # Test with toolset name
-    result = await client._load_toolset_manifest(toolset_name="test_toolset")
-    assert result == ManifestSchema(**manifest_data)
-    mock_load_manifest.assert_called_once_with(
-        "https://my-toolbox.com/api/toolset/test_toolset", client._session
-    )
-    mock_load_manifest.reset_mock()
-
-    # Test without toolset name
-    result = await client._load_toolset_manifest()
-    assert result == ManifestSchema(**manifest_data)
-    mock_load_manifest.assert_called_once_with(
-        "https://my-toolbox.com/api/toolset/", client._session
-    )
-
-
-@pytest.mark.asyncio
-@patch("toolbox_llamaindex.client._load_manifest")
-async def test_load_toolset_manifest_failure(mock_load_manifest):
-    client = ToolboxClient("https://my-toolbox.com", session=aiohttp.ClientSession())
-    mock_load_manifest.side_effect = Exception("Failed to load manifest")
-
-    with pytest.raises(Exception) as e:
-        await client._load_toolset_manifest(toolset_name="test_toolset")
-    assert str(e.value) == "Failed to load manifest"
->>>>>>> 9b71c728
 
 
 @pytest.mark.asyncio
@@ -240,7 +140,6 @@
 
 
 @pytest.mark.asyncio
-<<<<<<< HEAD
 @patch("toolbox_llamaindex.client._load_manifest")
 async def test_toolbox_client_load_toolset_manifest_no_toolset(mock_load_manifest):
     mock_load_manifest.return_value = AsyncMock(
@@ -263,107 +162,6 @@
 async def test_toolbox_client_load_tool(mock_load_manifest, MockToolboxTool):
     mock_load_manifest.return_value = AsyncMock(
         return_value={"tools": {"test_tool": {"description": "Test Tool Description"}}}
-=======
-async def test_generate_tool_missing_tool():
-    client = ToolboxClient("https://my-toolbox.com", session=aiohttp.ClientSession())
-
-    with pytest.raises(KeyError) as e:
-        client._generate_tool("missing_tool", ManifestSchema(**manifest_data))
-    assert str(e.value) == "'missing_tool'"
-
-
-@pytest.mark.asyncio
-@patch("toolbox_llamaindex.client.ToolboxClient._load_tool_manifest")
-@patch("toolbox_llamaindex.client.ToolboxClient._generate_tool")
-async def test_load_tool_success(mock_generate_tool, mock_load_manifest):
-    client = ToolboxClient("https://my-toolbox.com", session=aiohttp.ClientSession())
-    mock_load_manifest.return_value = ManifestSchema(**manifest_data)
-    mock_generate_tool.return_value = FunctionTool(
-        metadata=ToolMetadata(
-            name="test_tool",
-            description="This is test tool.",
-            fn_schema=None,
-        ),
-        async_fn=AsyncMock(),
-    )
-
-    tool = await client.load_tool("test_tool")
-
-    assert isinstance(tool, FunctionTool)
-    assert tool.metadata.name == "test_tool"
-    mock_load_manifest.assert_called_once_with("test_tool")
-    mock_generate_tool.assert_called_once_with(
-        "test_tool", ManifestSchema(**manifest_data)
-    )
-
-
-@pytest.mark.asyncio
-@patch("toolbox_llamaindex.client.ToolboxClient._load_tool_manifest")
-async def test_load_tool_failure(mock_load_manifest):
-    client = ToolboxClient("https://my-toolbox.com", session=aiohttp.ClientSession())
-    mock_load_manifest.side_effect = Exception("Failed to load manifest")
-
-    with pytest.raises(Exception) as e:
-        await client.load_tool("test_tool")
-    assert str(e.value) == "Failed to load manifest"
-
-
-@pytest.mark.asyncio
-@patch("toolbox_llamaindex.client.ToolboxClient._load_toolset_manifest")
-@patch("toolbox_llamaindex.client.ToolboxClient._generate_tool")
-async def test_load_toolset_success(mock_generate_tool, mock_load_manifest):
-    client = ToolboxClient("https://my-toolbox.com", session=aiohttp.ClientSession())
-    mock_load_manifest.return_value = ManifestSchema(**manifest_data)
-    mock_generate_tool.side_effect = [
-        FunctionTool(
-            metadata=ToolMetadata(
-                name="test_tool",
-                description="This is test tool.",
-                fn_schema=None,
-            ),
-            async_fn=AsyncMock(),
-        ),
-        FunctionTool(
-            metadata=ToolMetadata(
-                name="test_tool2",
-                description="This is test tool 2.",
-                fn_schema=None,
-            ),
-            async_fn=AsyncMock(),
-        ),
-    ] * 2
-
-    # Test with toolset name
-    tools = await client.load_toolset(toolset_name="test_toolset")
-    assert len(tools) == 2
-    assert isinstance(tools[0], FunctionTool)
-    assert tools[0].metadata.name == "test_tool"
-    assert isinstance(tools[1], FunctionTool)
-    assert tools[1].metadata.name == "test_tool2"
-    mock_load_manifest.assert_called_once_with("test_toolset")
-    mock_generate_tool.assert_has_calls(
-        [
-            call("test_tool", ManifestSchema(**manifest_data)),
-            call("test_tool2", ManifestSchema(**manifest_data)),
-        ]
-    )
-    mock_load_manifest.reset_mock()
-    mock_generate_tool.reset_mock()
-
-    # Test without toolset name
-    tools = await client.load_toolset()
-    assert len(tools) == 2
-    assert isinstance(tools[0], FunctionTool)
-    assert tools[0].metadata.name == "test_tool"
-    assert isinstance(tools[1], FunctionTool)
-    assert tools[1].metadata.name == "test_tool2"
-    mock_load_manifest.assert_called_once_with(None)
-    mock_generate_tool.assert_has_calls(
-        [
-            call("test_tool", ManifestSchema(**manifest_data)),
-            call("test_tool2", ManifestSchema(**manifest_data)),
-        ]
->>>>>>> 9b71c728
     )
     async with ClientSession() as session:
         client = ToolboxClient(url="https://test-url", session=session)
@@ -383,7 +181,6 @@
 
 
 @pytest.mark.asyncio
-<<<<<<< HEAD
 @patch("toolbox_llamaindex.client.ToolboxTool")
 @patch("toolbox_llamaindex.client._load_manifest")
 async def test_toolbox_client_load_tool_with_auth(
@@ -391,46 +188,6 @@
 ):
     mock_load_manifest.return_value = AsyncMock(
         return_value={"tools": {"test_tool": {"description": "Test Tool Description"}}}
-=======
-@patch("toolbox_llamaindex.client.ToolboxClient._load_toolset_manifest")
-async def test_load_toolset_failure(mock_load_manifest):
-    """Test handling of _load_toolset_manifest failure."""
-    client = ToolboxClient("https://my-toolbox.com", session=aiohttp.ClientSession())
-    mock_load_manifest.side_effect = Exception("Failed to load manifest")
-
-    with pytest.raises(Exception) as e:
-        await client.load_toolset(toolset_name="test_toolset")
-    assert str(e.value) == "Failed to load manifest"
-
-
-@pytest.mark.asyncio
-@patch("toolbox_llamaindex.client._invoke_tool", return_value={"result": "test_result"})
-async def test_generate_tool_invoke(mock_invoke_tool):
-    """Test invoking the tool function generated by _generate_tool."""
-    mock_session = Mock(spec=aiohttp.ClientSession)
-    client = ToolboxClient("https://my-toolbox.com", session=mock_session)
-    tool = client._generate_tool("test_tool", ManifestSchema(**manifest_data))
-
-    # Call the tool function with some arguments
-    result = await tool.acall(param1="test_value", param2=123)
-
-    # Assert that _invoke_tool was called with the correct parameters
-    mock_invoke_tool.assert_called_once_with(
-        "https://my-toolbox.com",
-        client._session,
-        "test_tool",
-        {"param1": "test_value", "param2": 123},
-        {},
-    )
-
-    # Assert that the result from _invoke_tool is returned
-    response = {"result": "test_result"}
-    expected_result = ToolOutput(
-        content=str(response),
-        tool_name="test_tool",
-        raw_input={"args": (), "kwargs": {"param1": "test_value", "param2": 123}},
-        raw_output=response,
->>>>>>> 9b71c728
     )
     async with ClientSession() as session:
         client = ToolboxClient(url="https://test-url", session=session)
@@ -476,48 +233,10 @@
 
 
 @pytest.mark.asyncio
-<<<<<<< HEAD
 @patch("toolbox_llamaindex.client.ToolboxTool")
 @patch("toolbox_llamaindex.client._load_manifest")
 async def test_toolbox_client_load_tool_with_auth_and_headers(
     mock_load_manifest, MockToolboxTool, mock_auth_tokens
-=======
-@patch("toolbox_llamaindex.client._load_manifest")
-@pytest.mark.parametrize(
-    "params, auth_tokens, expected_fn_schema_str, expected_tool_param_auth",
-    [
-        (
-            [
-                ParameterSchema(name="param1", type="string", description="Test param"),
-                ParameterSchema(name="param2", type="string", description="Test param"),
-            ],
-            {},
-            '{"properties": {"param1": {"anyOf": [{"type": "string"}, {"type": "null"}], "description": "Test param", "title": "Param1"}, "param2": {"anyOf": [{"type": "string"}, {"type": "null"}], "description": "Test param", "title": "Param2"}}, "required": ["param1", "param2"], "type": "object"}',
-            {},
-        ),  # No auth tokens
-        (
-            [
-                ParameterSchema(name="param1", type="string", description="Test param"),
-                ParameterSchema(
-                    name="param2",
-                    type="string",
-                    description="Test param",
-                    authSources=["auth_source1"],
-                ),
-            ],
-            {"auth_source1": lambda: "test_token"},
-            '{"properties": {"param1": {"anyOf": [{"type": "string"}, {"type": "null"}], "description": "Test param", "title": "Param1"}}, "required": ["param1"], "type": "object"}',
-            {"tool_name": {"param2": ["auth_source1"]}},
-        ),  # With auth tokens
-    ],
-)
-async def test_load_tool(
-    mock_load_manifest,
-    params,
-    auth_tokens,
-    expected_fn_schema_str,
-    expected_tool_param_auth,
->>>>>>> 9b71c728
 ):
     mock_load_manifest.return_value = AsyncMock(
         return_value={"tools": {"test_tool": {"description": "Test Tool Description"}}}
@@ -544,7 +263,6 @@
 
 
 @pytest.mark.asyncio
-<<<<<<< HEAD
 @patch("toolbox_llamaindex.client.ToolboxTool")
 @patch("toolbox_llamaindex.client._load_manifest")
 async def test_toolbox_client_load_tool_with_bound_params(
@@ -552,21 +270,6 @@
 ):
     mock_load_manifest.return_value = AsyncMock(
         return_value={"tools": {"test_tool": {"description": "Test Tool Description"}}}
-=======
-@patch("toolbox_llamaindex.client.ToolboxClient._load_tool_manifest")
-@patch("toolbox_llamaindex.client.ToolboxClient._generate_tool")
-async def test_load_tool_deprecation_warning(mock_generate_tool, mock_load_manifest):
-    """Test load_tool with deprecated auth_headers argument."""
-    client = ToolboxClient("https://my-toolbox.com", session=aiohttp.ClientSession())
-    mock_load_manifest.return_value = ManifestSchema(**manifest_data)
-    mock_generate_tool.return_value = FunctionTool(
-        metadata=ToolMetadata(
-            name="test_tool",
-            description="This is test tool.",
-            fn_schema=None,
-        ),
-        async_fn=AsyncMock(),
->>>>>>> 9b71c728
     )
     async with ClientSession() as session:
         client = ToolboxClient(url="https://test-url", session=session)
@@ -585,45 +288,9 @@
 
 @pytest.mark.asyncio
 @patch("toolbox_llamaindex.client._load_manifest")
-<<<<<<< HEAD
 async def test_toolbox_client_load_toolset(
     mock_load_manifest, toolbox_client, manifest_schema
-=======
-@pytest.mark.parametrize(
-    "params, auth_tokens, expected_tool_param_auth, expected_num_tools",
-    [
-        (
-            [
-                ParameterSchema(name="param1", type="string", description="Test param"),
-                ParameterSchema(name="param2", type="string", description="Test param"),
-            ],
-            {},
-            {},
-            1,
-        ),  # No auth tokens
-        (
-            [
-                ParameterSchema(name="param1", type="string", description="Test param"),
-                ParameterSchema(
-                    name="param2",
-                    type="string",
-                    description="Test param",
-                    authSources=["auth_source1"],
-                ),
-            ],
-            {"auth_source1": lambda: "test_token"},
-            {"tool_name": {"param2": ["auth_source1"]}},
-            1,
-        ),  # With auth tokens
-    ],
-)
-async def test_load_toolset(
-    mock_load_manifest,
-    params,
-    auth_tokens,
-    expected_tool_param_auth,
-    expected_num_tools,
->>>>>>> 9b71c728
+
 ):
     mock_load_manifest.return_value = manifest_schema
     for client in toolbox_client:
@@ -632,7 +299,6 @@
 
 
 @pytest.mark.asyncio
-<<<<<<< HEAD
 @patch("toolbox_llamaindex.client.ToolboxTool")
 @patch("toolbox_llamaindex.client._load_manifest")
 async def test_toolbox_client_load_toolset_with_auth(
@@ -645,22 +311,6 @@
     mock_load_manifest.return_value = manifest_schema
     for client in toolbox_client:
         tools = await client.load_toolset(auth_tokens=mock_auth_tokens)
-=======
-@patch("toolbox_llamaindex.client.ToolboxClient._load_toolset_manifest")
-@patch("toolbox_llamaindex.client.ToolboxClient._generate_tool")
-async def test_load_toolset_deprecation_warning(mock_generate_tool, mock_load_manifest):
-    """Test load_toolset with deprecated auth_headers argument."""
-    client = ToolboxClient("https://my-toolbox.com", session=aiohttp.ClientSession())
-    mock_load_manifest.return_value = ManifestSchema(**manifest_data)
-    mock_generate_tool.return_value = FunctionTool(
-        metadata=ToolMetadata(
-            name="test_tool",
-            description="This is test tool.",
-            fn_schema=None,
-        ),
-        async_fn=AsyncMock(),
-    )
->>>>>>> 9b71c728
 
         for i, (tool_name, tool_schema) in enumerate(manifest_schema.tools.items()):
             call_args, _ = mock_toolbox_tool.call_args_list[i]
@@ -675,7 +325,6 @@
 
 
 @pytest.mark.asyncio
-<<<<<<< HEAD
 @patch("toolbox_llamaindex.client.ToolboxTool")
 @patch("toolbox_llamaindex.client._load_manifest")
 async def test_toolbox_client_load_toolset_with_auth_headers(
@@ -684,82 +333,6 @@
     toolbox_client,
     manifest_schema,
     mock_auth_tokens,
-=======
-@patch("toolbox_llamaindex.client._invoke_tool")
-@pytest.mark.parametrize(
-    "manifest, tool_param_auth, id_token_getters, expected_invoke_tool_call",
-    [
-        (
-            ManifestSchema(
-                serverVersion="1.0",
-                tools={
-                    "tool_name": ToolSchema(
-                        description="Test tool description",
-                        parameters=[
-                            ParameterSchema(
-                                name="param1",
-                                type="string",
-                                description="Test param",
-                            )
-                        ],
-                    )
-                },
-            ),
-            {},
-            {},
-            True,  # _invoke_tool should be called
-        ),  # Basic tool schema, no auth
-        (
-            ManifestSchema(
-                serverVersion="1.0",
-                tools={
-                    "tool_name": ToolSchema(
-                        description="Test tool description",
-                        parameters=[
-                            ParameterSchema(
-                                name="param1",
-                                type="string",
-                                description="Test param",
-                                authSources=["auth_source1"],
-                            )
-                        ],
-                    )
-                },
-            ),
-            {"tool_name": {"param1": ["auth_source1"]}},
-            {},
-            False,  # _invoke_tool should not be called (auth missing)
-        ),  # Tool schema with auth, auth missing
-        (
-            ManifestSchema(
-                serverVersion="1.0",
-                tools={
-                    "tool_name": ToolSchema(
-                        description="Test tool description",
-                        parameters=[
-                            ParameterSchema(
-                                name="param1",
-                                type="string",
-                                description="Test param",
-                                authSources=["auth_source1"],
-                            )
-                        ],
-                    )
-                },
-            ),
-            {"tool_name": {"param1": ["auth_source1"]}},
-            {"auth_source1": lambda: "test_token"},
-            True,  # _invoke_tool should be called
-        ),  # Tool schema with auth, auth present
-    ],
-)
-async def test_generate_tool(
-    mock_invoke_tool,
-    manifest,
-    tool_param_auth,
-    id_token_getters,
-    expected_invoke_tool_call,
->>>>>>> 9b71c728
 ):
     mock_load_manifest.return_value = manifest_schema
     for client in toolbox_client:
@@ -814,7 +387,6 @@
 
 
 @pytest.mark.asyncio
-<<<<<<< HEAD
 @patch("toolbox_llamaindex.client.ToolboxTool")
 @patch("toolbox_llamaindex.client._load_manifest")
 async def test_toolbox_client_load_toolset_with_bound_params(
@@ -827,16 +399,6 @@
     mock_load_manifest.return_value = manifest_schema
     for client in toolbox_client:
         tools = await client.load_toolset(bound_params=mock_bound_params)
-=======
-@patch("toolbox_llamaindex.client.asyncio.get_event_loop")
-@patch("aiohttp.ClientSession.close")
-async def test_del_handles_exception(mock_close, mock_get_event_loop):
-    """Test that __del__ handles exceptions gracefully."""
-    client = ToolboxClient("http://test-url")
-
-    # Simulate an exception when getting the event loop
-    mock_get_event_loop.side_effect = Exception("Test exception")
->>>>>>> 9b71c728
 
         for i, (tool_name, tool_schema) in enumerate(manifest_schema.tools.items()):
             call_args, _ = mock_toolbox_tool.call_args_list[i]
@@ -851,19 +413,8 @@
 
 
 @pytest.mark.asyncio
-<<<<<<< HEAD
 async def test_toolbox_client_del_loop_not_running():
     """Test __del__ when the loop is not running."""
-=======
-@patch("toolbox_llamaindex.client.asyncio.get_event_loop")
-async def test_del_loop_not_running(mock_get_event_loop):
-    """Test that __del__ handles the case where the loop is not running."""
-
-    loop = asyncio.new_event_loop()
-    asyncio.set_event_loop(loop)
-
-    client = ToolboxClient("http://test-url")
->>>>>>> 9b71c728
     mock_loop = Mock()
     mock_loop.is_running.return_value = False
     mock_close = Mock(spec=ToolboxClient.close)
